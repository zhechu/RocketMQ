<?xml version="1.0" encoding="UTF-8"?>
<!--
  Licensed to the Apache Software Foundation (ASF) under one or more
  contributor license agreements.  See the NOTICE file distributed with
  this work for additional information regarding copyright ownership.
  The ASF licenses this file to You under the Apache License, Version 2.0
  (the "License"); you may not use this file except in compliance with
  the License.  You may obtain a copy of the License at

      http://www.apache.org/licenses/LICENSE-2.0

  Unless required by applicable law or agreed to in writing, software
  distributed under the License is distributed on an "AS IS" BASIS,
  WITHOUT WARRANTIES OR CONDITIONS OF ANY KIND, either express or implied.
  See the License for the specific language governing permissions and
  limitations under the License.
  -->

<project xmlns="http://maven.apache.org/POM/4.0.0" xmlns:xsi="http://www.w3.org/2001/XMLSchema-instance" xsi:schemaLocation="http://maven.apache.org/POM/4.0.0 http://maven.apache.org/maven-v4_0_0.xsd">

    <parent>
        <groupId>org.apache</groupId>
        <artifactId>apache</artifactId>
        <version>18</version>
    </parent>

    <modelVersion>4.0.0</modelVersion>

    <inceptionYear>2012</inceptionYear>
    <groupId>org.apache.rocketmq</groupId>
    <artifactId>rocketmq-all</artifactId>
    <version>4.4.0-SNAPSHOT</version>
    <packaging>pom</packaging>
    <name>Apache RocketMQ ${project.version}</name>
    <url>http://rocketmq.apache.org/</url>

    <prerequisites>
        <maven>3.2.5</maven>
    </prerequisites>

    <scm>
        <url>git@github.com:apache/rocketmq.git</url>
        <connection>scm:git:git@github.com:apache/rocketmq.git</connection>
        <developerConnection>scm:git:git@github.com:apache/rocketmq.git</developerConnection>
        <tag>HEAD</tag>
    </scm>

    <mailingLists>
        <mailingList>
            <name>Development List</name>
            <subscribe>dev-subscribe@rocketmq.apache.org</subscribe>
            <unsubscribe>dev-unsubscribe@rocketmq.apache.org</unsubscribe>
            <post>dev@rocketmq.apache.org</post>
        </mailingList>
        <mailingList>
            <name>User List</name>
            <subscribe>users-subscribe@rocketmq.apache.org</subscribe>
            <unsubscribe>users-unsubscribe@rocketmq.apache.org</unsubscribe>
            <post>users@rocketmq.apache.org</post>
        </mailingList>
        <mailingList>
            <name>Commits List</name>
            <subscribe>commits-subscribe@rocketmq.apache.org</subscribe>
            <unsubscribe>commits-unsubscribe@rocketmq.apache.org</unsubscribe>
            <post>commits@rocketmq.apache.org</post>
        </mailingList>
    </mailingLists>

    <developers>
        <developer>
            <id>Apache RocketMQ</id>
            <name>Apache RocketMQ of ASF</name>
            <url>https://rocketmq.apache.org/</url>
        </developer>
    </developers>

    <licenses>
        <license>
            <name>Apache License, Version 2.0</name>
            <url>http://www.apache.org/licenses/LICENSE-2.0</url>
            <distribution>repo</distribution>
        </license>
    </licenses>

    <organization>
        <name>Apache Software Foundation</name>
        <url>http://www.apache.org</url>
    </organization>

    <issueManagement>
        <system>jira</system>
        <url>https://issues.apache.org/jira/browse/RocketMQ</url>
    </issueManagement>

    <properties>
        <project.build.sourceEncoding>UTF-8</project.build.sourceEncoding>
        <project.reporting.outputEncoding>UTF-8</project.reporting.outputEncoding>

        <!-- Maven properties -->
        <maven.test.skip>false</maven.test.skip>
        <maven.javadoc.skip>true</maven.javadoc.skip>
        <!-- Compiler settings properties -->
        <maven.compiler.source>1.7</maven.compiler.source>
        <maven.compiler.target>1.7</maven.compiler.target>
        <sonar.java.coveragePlugin>jacoco</sonar.java.coveragePlugin>
        <!-- Exclude all generated code -->
        <sonar.jacoco.itReportPath>${project.basedir}/../test/target/jacoco-it.exec</sonar.jacoco.itReportPath>
        <sonar.exclusions>file:**/generated-sources/**,**/test/**</sonar.exclusions>

    </properties>

    <modules>
        <module>client</module>
        <module>common</module>
        <module>broker</module>
        <module>tools</module>
        <module>store</module>
        <module>namesrv</module>
        <module>remoting</module>
        <module>logappender</module>
        <module>example</module>
        <module>srvutil</module>
        <module>filter</module>
        <module>test</module>
        <module>distribution</module>
        <module>openmessaging</module>
        <module>logging</module>
    </modules>

    <build>
        <plugins>
            <plugin>
                <groupId>org.codehaus.mojo</groupId>
                <artifactId>versions-maven-plugin</artifactId>
                <version>2.2</version>
            </plugin>
            <plugin>
                <groupId>com.github.vongosling</groupId>
                <artifactId>dependency-mediator-maven-plugin</artifactId>
                <version>1.0.2</version>
            </plugin>
            <plugin>
                <groupId>org.codehaus.mojo</groupId>
                <artifactId>clirr-maven-plugin</artifactId>
                <version>2.7</version>
            </plugin>
            <plugin>
                <artifactId>maven-enforcer-plugin</artifactId>
                <version>1.4.1</version>
                <executions>
                    <execution>
                        <id>enforce-ban-circular-dependencies</id>
                        <goals>
                            <goal>enforce</goal>
                        </goals>
                    </execution>
                </executions>
                <configuration>
                    <rules>
                        <banCircularDependencies />
                    </rules>
                    <fail>true</fail>
                </configuration>
                <dependencies>
                    <dependency>
                        <groupId>org.codehaus.mojo</groupId>
                        <artifactId>extra-enforcer-rules</artifactId>
                        <version>1.0-beta-4</version>
                    </dependency>
                </dependencies>
            </plugin>
            <plugin>
                <artifactId>maven-compiler-plugin</artifactId>
                <version>3.5.1</version>
                <configuration>
                    <source>${maven.compiler.source}</source>
                    <target>${maven.compiler.target}</target>
                    <compilerVersion>${maven.compiler.source}</compilerVersion>
                    <showDeprecation>true</showDeprecation>
                    <showWarnings>true</showWarnings>
                </configuration>
            </plugin>
            <plugin>
                <artifactId>maven-javadoc-plugin</artifactId>
                <version>2.10.4</version>
                <configuration>
                    <charset>UTF-8</charset>
                </configuration>
                <executions>
                    <execution>
                        <id>attach-javadocs</id>
                        <goals>
                            <goal>jar</goal>
                        </goals>
                    </execution>
                </executions>
            </plugin>
            <plugin>
                <artifactId>maven-source-plugin</artifactId>
                <version>3.0.1</version>
                <executions>
                    <execution>
                        <id>attach-sources</id>
                        <goals>
                            <goal>jar</goal>
                        </goals>
                    </execution>
                </executions>
            </plugin>
            <plugin>
                <artifactId>maven-help-plugin</artifactId>
                <version>2.2</version>
                <executions>
                    <execution>
                        <id>generate-effective-dependencies-pom</id>
                        <phase>generate-resources</phase>
                        <goals>
                            <goal>effective-pom</goal>
                        </goals>
                        <configuration>
                            <output>${project.build.directory}/effective-pom/effective-dependencies.xml</output>
                        </configuration>
                    </execution>
                </executions>
            </plugin>
            <plugin>
                <artifactId>maven-checkstyle-plugin</artifactId>
                <version>2.17</version>
                <executions>
                    <execution>
                        <id>verify</id>
                        <phase>verify</phase>
                        <configuration>
                            <configLocation>style/rmq_checkstyle.xml</configLocation>
                            <encoding>UTF-8</encoding>
                            <consoleOutput>true</consoleOutput>
                            <failsOnError>true</failsOnError>
                            <includeTestSourceDirectory>false</includeTestSourceDirectory>
                        </configuration>
                        <goals>
                            <goal>check</goal>
                        </goals>
                    </execution>
                </executions>
            </plugin>
            <plugin>
                <groupId>org.apache.rat</groupId>
                <artifactId>apache-rat-plugin</artifactId>
                <version>0.12</version>
                <configuration>
                    <excludes>
                        <exclude>.gitignore</exclude>
                        <exclude>.travis.yml</exclude>
                        <exclude>CONTRIBUTING.md</exclude>
<<<<<<< HEAD
                        <exclude>**/README.md</exclude>
                        <exclude>.github/**/*</exclude>
                        <exclude>**/test/resources/**/*</exclude>
=======
                        <exclude>bin/README.md</exclude>
                        <exclude>.github/*</exclude>
                        <exclude>src/test/resources/certs/*</exclude>
                        <exclude>src/test/resources/META-INF/service/*</exclude>
                        <exclude>*/target/**</exclude>
                        <exclude>*/*.iml</exclude>
>>>>>>> 795eae6f
                    </excludes>
                </configuration>
            </plugin>
            <plugin>
                <artifactId>maven-resources-plugin</artifactId>
                <version>3.0.2</version>
                <configuration>
                    <!-- We are not suppose to setup the customer resources here-->
                    <encoding>${project.build.sourceEncoding}</encoding>
                </configuration>
            </plugin>
            <plugin>
                <groupId>org.eluder.coveralls</groupId>
                <artifactId>coveralls-maven-plugin</artifactId>
                <version>4.3.0</version>
            </plugin>
            <plugin>
                <groupId>org.jacoco</groupId>
                <artifactId>jacoco-maven-plugin</artifactId>
                <version>0.7.8</version>
                <executions>
                    <execution>
                        <id>default-prepare-agent</id>
                        <goals>
                            <goal>prepare-agent</goal>
                        </goals>
                        <configuration>
                            <destFile>${project.build.directory}/jacoco.exec</destFile>
                        </configuration>
                    </execution>
                    <execution>
                        <id>default-prepare-agent-integration</id>
                        <phase>pre-integration-test</phase>
                        <goals>
                            <goal>prepare-agent-integration</goal>
                        </goals>
                        <configuration>
                            <destFile>${project.build.directory}/jacoco-it.exec</destFile>
                            <propertyName>failsafeArgLine</propertyName>
                        </configuration>
                    </execution>
                    <execution>
                        <id>default-report</id>
                        <goals>
                            <goal>report</goal>
                        </goals>
                    </execution>
                    <execution>
                        <id>default-report-integration</id>
                        <goals>
                            <goal>report-integration</goal>
                        </goals>
                    </execution>
                </executions>
            </plugin>
            <plugin>
                <artifactId>maven-surefire-plugin</artifactId>
                <version>2.19.1</version>
                <configuration>
                    <skipAfterFailureCount>1</skipAfterFailureCount>
                    <forkCount>1</forkCount>
                    <reuseForks>true</reuseForks>
                </configuration>
            </plugin>
            <plugin>
                <groupId>org.codehaus.mojo</groupId>
                <artifactId>findbugs-maven-plugin</artifactId>
                <version>3.0.4</version>
            </plugin>
            <plugin>
                <groupId>org.sonarsource.scanner.maven</groupId>
                <artifactId>sonar-maven-plugin</artifactId>
                <version>3.0.2</version>
            </plugin>
            <plugin>
                <artifactId>maven-failsafe-plugin</artifactId>
                <version>2.19.1</version>
                <configuration>
                    <skipAfterFailureCount>1</skipAfterFailureCount>
                    <excludes>
                        <exclude>**/NormalMsgDelayIT.java</exclude>
                    </excludes>
                </configuration>
                <executions>
                    <execution>
                        <goals>
                            <goal>integration-test</goal>
                        </goals>
                    </execution>
                </executions>
            </plugin>
        </plugins>

        <pluginManagement>
            <plugins>
                <plugin>
                    <artifactId>maven-assembly-plugin</artifactId>
                    <version>3.0.0</version>
                </plugin>
            </plugins>
        </pluginManagement>
    </build>

    <profiles>
        <profile>
            <id>jdk8</id>
            <activation>
                <jdk>[1.8,)</jdk>
            </activation>
            <!-- Disable doclint under JDK 8 -->
            <reporting>
                <plugins>
                    <plugin>
                        <artifactId>maven-javadoc-plugin</artifactId>
                        <version>2.10.4</version>
                        <configuration>
                            <additionalparam>-Xdoclint:none</additionalparam>
                        </configuration>
                    </plugin>
                </plugins>
            </reporting>
            <build>
                <plugins>
                    <plugin>
                        <artifactId>maven-javadoc-plugin</artifactId>
                        <version>2.10.4</version>
                        <configuration>
                            <additionalparam>-Xdoclint:none</additionalparam>
                        </configuration>
                    </plugin>
                </plugins>
            </build>
        </profile>
        <profile>
            <id>release-sign-artifacts</id>
            <activation>
                <property>
                    <name>performRelease</name>
                    <value>true</value>
                </property>
            </activation>
            <build>
                <plugins>
                    <plugin>
                        <artifactId>maven-gpg-plugin</artifactId>
                        <version>1.6</version>
                        <executions>
                            <execution>
                                <id>sign-artifacts</id>
                                <phase>verify</phase>
                                <goals>
                                    <goal>sign</goal>
                                </goals>
                            </execution>
                        </executions>
                    </plugin>
                </plugins>
            </build>
        </profile>
        <profile>
            <id>it-test</id>
            <build>
                <plugins>
                    <plugin>
                        <artifactId>maven-failsafe-plugin</artifactId>
                        <version>2.19.1</version>
                        <configuration>
                            <argLine>@{failsafeArgLine}</argLine>
                            <excludes>
                                <exclude>**/NormalMsgDelayIT.java</exclude>
                            </excludes>
                        </configuration>
                        <executions>
                            <execution>
                                <goals>
                                    <goal>integration-test</goal>
                                    <goal>verify</goal>
                                </goals>
                            </execution>
                        </executions>
                    </plugin>
                </plugins>
            </build>
        </profile>
        <profile>
            <id>sonar-apache</id>
            <properties>
                <!-- URL of the ASF SonarQube server -->
                <sonar.host.url>https://builds.apache.org/analysis</sonar.host.url>
            </properties>
        </profile>
    </profiles>

    <dependencies>
        <dependency>
            <groupId>junit</groupId>
            <artifactId>junit</artifactId>
            <version>4.11</version>
            <scope>test</scope>
        </dependency>
        <dependency>
            <groupId>org.assertj</groupId>
            <artifactId>assertj-core</artifactId>
            <version>2.6.0</version>
            <scope>test</scope>
        </dependency>
        <dependency>
            <groupId>org.mockito</groupId>
            <artifactId>mockito-core</artifactId>
            <version>2.6.3</version>
            <scope>test</scope>
        </dependency>
    </dependencies>

    <dependencyManagement>
        <dependencies>
            <dependency>
                <groupId>${project.groupId}</groupId>
                <artifactId>rocketmq-client</artifactId>
                <version>${project.version}</version>
            </dependency>
            <dependency>
                <groupId>${project.groupId}</groupId>
                <artifactId>rocketmq-broker</artifactId>
                <version>${project.version}</version>
            </dependency>
            <dependency>
                <groupId>${project.groupId}</groupId>
                <artifactId>rocketmq-common</artifactId>
                <version>${project.version}</version>
            </dependency>
            <dependency>
                <groupId>${project.groupId}</groupId>
                <artifactId>rocketmq-store</artifactId>
                <version>${project.version}</version>
            </dependency>
            <dependency>
                <groupId>${project.groupId}</groupId>
                <artifactId>rocketmq-namesrv</artifactId>
                <version>${project.version}</version>
            </dependency>
            <dependency>
                <groupId>${project.groupId}</groupId>
                <artifactId>rocketmq-tools</artifactId>
                <version>${project.version}</version>
            </dependency>
            <dependency>
                <groupId>${project.groupId}</groupId>
                <artifactId>rocketmq-remoting</artifactId>
                <version>${project.version}</version>
            </dependency>
            <dependency>
                <groupId>${project.groupId}</groupId>
                <artifactId>rocketmq-logging</artifactId>
                <version>${project.version}</version>
            </dependency>
            <dependency>
                <groupId>${project.groupId}</groupId>
                <artifactId>rocketmq-test</artifactId>
                <version>${project.version}</version>
            </dependency>
            <dependency>
                <groupId>${project.groupId}</groupId>
                <artifactId>rocketmq-srvutil</artifactId>
                <version>${project.version}</version>
            </dependency>
            <dependency>
                <groupId>org.apache.rocketmq</groupId>
                <artifactId>rocketmq-filter</artifactId>
                <version>${project.version}</version>
            </dependency>
            <dependency>
                <groupId>${project.groupId}</groupId>
                <artifactId>rocketmq-example</artifactId>
                <version>${project.version}</version>
            </dependency>
            <dependency>
                <groupId>org.slf4j</groupId>
                <artifactId>slf4j-api</artifactId>
                <version>1.7.7</version>
            </dependency>
            <dependency>
                <groupId>ch.qos.logback</groupId>
                <artifactId>logback-classic</artifactId>
                <version>1.0.13</version>
            </dependency>
            <dependency>
                <groupId>ch.qos.logback</groupId>
                <artifactId>logback-core</artifactId>
                <version>1.0.13</version>
            </dependency>
            <dependency>
                <groupId>commons-cli</groupId>
                <artifactId>commons-cli</artifactId>
                <version>1.2</version>
            </dependency>
            <dependency>
                <groupId>io.netty</groupId>
                <artifactId>netty-all</artifactId>
                <version>4.0.42.Final</version>
            </dependency>
            <dependency>
                <groupId>com.alibaba</groupId>
                <artifactId>fastjson</artifactId>
                <version>1.2.29</version>
            </dependency>
            <dependency>
                <groupId>org.javassist</groupId>
                <artifactId>javassist</artifactId>
                <version>3.20.0-GA</version>
            </dependency>
            <dependency>
                <groupId>net.java.dev.jna</groupId>
                <artifactId>jna</artifactId>
                <version>4.2.2</version>
            </dependency>
            <dependency>
                <groupId>org.apache.commons</groupId>
                <artifactId>commons-lang3</artifactId>
                <version>3.4</version>
            </dependency>
            <dependency>
                <groupId>com.google.guava</groupId>
                <artifactId>guava</artifactId>
                <version>19.0</version>
            </dependency>
            <dependency>
                <groupId>io.openmessaging</groupId>
                <artifactId>openmessaging-api</artifactId>
                <version>0.3.1-alpha</version>
            </dependency>
            <dependency>
                <groupId>log4j</groupId>
                <artifactId>log4j</artifactId>
                <version>1.2.17</version>
            </dependency>
            <dependency>
                <groupId>org.apache.logging.log4j</groupId>
                <artifactId>log4j-core</artifactId>
                <version>2.7</version>
            </dependency>
            <dependency>
                <groupId>org.apache.logging.log4j</groupId>
                <artifactId>log4j-slf4j-impl</artifactId>
                <version>2.7</version>
            </dependency>
        </dependencies>
    </dependencyManagement>
</project><|MERGE_RESOLUTION|>--- conflicted
+++ resolved
@@ -252,18 +252,12 @@
                         <exclude>.gitignore</exclude>
                         <exclude>.travis.yml</exclude>
                         <exclude>CONTRIBUTING.md</exclude>
-<<<<<<< HEAD
-                        <exclude>**/README.md</exclude>
-                        <exclude>.github/**/*</exclude>
-                        <exclude>**/test/resources/**/*</exclude>
-=======
                         <exclude>bin/README.md</exclude>
                         <exclude>.github/*</exclude>
                         <exclude>src/test/resources/certs/*</exclude>
                         <exclude>src/test/resources/META-INF/service/*</exclude>
                         <exclude>*/target/**</exclude>
                         <exclude>*/*.iml</exclude>
->>>>>>> 795eae6f
                     </excludes>
                 </configuration>
             </plugin>
